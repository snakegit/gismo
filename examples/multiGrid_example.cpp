/** @file multiGrid_example.cpp

    @brief Provides an examples for the multigrid solver.

    This file is part of the G+Smo library.

    This Source Code Form is subject to the terms of the Mozilla Public
    License, v. 2.0. If a copy of the MPL was not distributed with this
    file, You can obtain one at http://mozilla.org/MPL/2.0/.

    Author(s): C. Hofreither, S. Takacs
*/

#include <gismo.h>

using namespace gismo;

gsPreconditionerOp<>::Ptr setupSubspaceCorrectedMassSmoother(const gsSparseMatrix<>&, const gsMultiBasis<>&, const gsBoundaryConditions<>&, const gsOptionList&);

int main(int argc, char *argv[])
{
    /************** Define command line options *************/

    std::string geometry("domain2d/yeti_mp2.xml");
    index_t refinements = 3;
    index_t degree = 2;
    bool dg = false;
    index_t levels = -1;
    index_t cycles = 1;
    index_t presmooth = 1;
    index_t postsmooth = 1;
    bool extrasmooth = false;
    std::string smoother("GaussSeidel");
    real_t damping = -1;
    real_t scaling = 0.12;
    real_t tolerance = 1.e-8;
    index_t maxIterations = 100;
    bool plot = false;
    std::string boundary_conditions("d");

    gsCmdLine cmd("Solves a PDE with an isogeometric discretization using a multigrid solver.");
    cmd.addString("g", "Geometry",              "Geometry file", geometry);
    cmd.addInt   ("r", "Refinements",           "Number of uniform h-refinement steps to perform before solving", refinements);
    cmd.addInt   ("p", "Degree",                "Degree of the B-spline discretization space", degree);
    cmd.addSwitch("",  "DG",                    "Use a discontinuous Galerkin discretization", dg);
    cmd.addInt   ("l", "MG.Levels",             "Number of levels to use for multigrid iteration", levels);
    cmd.addInt   ("c", "MG.Cycles",             "Number of multi-grid cycles", cycles);
    cmd.addInt   ("",  "MG.Presmooth",          "Number of pre-smoothing steps", presmooth);
    cmd.addInt   ("",  "MG.Postsmooth",         "Number of post-smoothing steps", postsmooth);
    cmd.addSwitch("",  "MG.Extrasmooth",        "Doubles the number of smoothing steps for each coarser level", extrasmooth);
    cmd.addString("s", "MG.Smoother",           "Smoothing method", smoother);
    cmd.addReal  ("",  "MG.Damping",            "Damping factor for the smoother", damping);
    cmd.addReal  ("",  "MG.Scaling",            "Scaling factor for the subspace corrected mass smoother", scaling);
    cmd.addReal  ("t", "CG.Tolerance",          "Stopping criterion for cg", tolerance);
    cmd.addInt   ("",  "CG.MaxIterations",      "Stopping criterion for cg", maxIterations);
    cmd.addString("b", "BoundaryConditions",    "Boundary conditions", boundary_conditions);
    cmd.addSwitch("",  "Plot",                  "Plot the result with Paraview", plot);

    try { cmd.getValues(argc,argv); } catch (int rv) { return rv; }

    gsOptionList opt = cmd.getOptionList();

    // Default case is levels:=refinements, so replace invalid default accordingly
    if (levels <0) { levels = refinements; opt.setInt( "MG.Levels", levels ); }
    // The smoothers know their defaults, so remove the invalid default
    if (damping<0) { opt.remove( "MG.Damping" ); }

    // Define assembler options
    opt.remove( "DG" );
    opt.addInt( "MG.InterfaceStrategy", "", (index_t)( dg ? iFace::dg : iFace::conforming )  );
    opt.addInt( "MG.DirichletStrategy", "", (index_t) dirichlet::elimination                 );

    if ( ! gsFileManager::fileExists(geometry) )
    {
        gsInfo << "Geometry file could not be found.\n";
        gsInfo << "I was searching in the current directory and in: " << gsFileManager::getSearchPaths() << "\n";
        return EXIT_FAILURE;
    }

    gsInfo << "Run multiGrid_example with options:\n" << opt << std::endl;

    /******************* Define geometry ********************/

    gsInfo << "Define geometry... " << std::flush;

    gsMultiPatch<>::uPtr mpPtr = gsReadFile<>(geometry);
    if (!mpPtr)
    {
        gsInfo << "No geometry found in file " << geometry << ".\n";
        return EXIT_FAILURE;
    }
    gsMultiPatch<>& mp = *mpPtr;

    gsInfo << "done.\n";

    /************** Define boundary conditions **************/

    gsInfo << "Define boundary conditions... " << std::flush;

    gsConstantFunction<> one(1.0, mp.geoDim());

    gsBoundaryConditions<> bc;
    {
        const index_t len = boundary_conditions.length();
        index_t i = 0;
        for (gsMultiPatch<>::const_biterator it = mp.bBegin(); it < mp.bEnd(); ++it)
        {
            char b_local;
            if ( len == 1 )
                b_local = boundary_conditions[0];
            else if ( i < len )
                b_local = boundary_conditions[i];
            else
            {
                gsInfo << "\nNot enough boundary conditions given.\n";
                return EXIT_FAILURE;
            }

            if ( b_local == 'd' )
                bc.addCondition( *it, condition_type::dirichlet, &one );
            else if ( b_local == 'n' )
                bc.addCondition( *it, condition_type::neumann, &one );
            else
            {
                gsInfo << "\nInvalid boundary condition given; only 'd' (Dirichlet) and 'n' (Neumann) are supported.\n";
                return EXIT_FAILURE;
            }

            ++i;
        }
        if ( len > i )
            gsInfo << "\nToo much boundary conditions have been specified. Ingnoring the remaining ones.\n";
        gsInfo << "done. "<<i<<" boundary conditions set.\n";
    }


    /************ Setup bases and adjust degree *************/

    gsInfo << "Setup bases and adjust degree... " << std::flush;

    gsMultiBasis<> mb(mp);

    for ( size_t i = 0; i < mb.nBases(); ++ i )
        mb[i].setDegreePreservingMultiplicity(degree);

    for ( index_t i = 0; i < refinements; ++i )
        mb.uniformRefine();

    gsInfo << "done.\n";

    /********* Setup assembler and assemble matrix **********/

    gsInfo << "Setup assembler and assemble matrix... " << std::flush;

    gsPoissonAssembler<> assembler(
        mp,
        mb,
        bc,
        gsConstantFunction<>(1,mp.geoDim()),
        (dirichlet::strategy) opt.getInt("MG.DirichletStrategy"),
        (iFace::strategy)     opt.getInt("MG.InterfaceStrategy")
    );
    assembler.assemble();

    gsInfo << "done.\n";

    /**************** Setup solver and solve ****************/

    gsInfo << "Setup solver and solve... " << std::flush;

    std::vector< gsSparseMatrix<real_t,RowMajor> > transferMatrices;
    std::vector< gsMultiBasis<real_t> > multiBases; // only needed for subspace corrected mass smoother

    gsGridHierarchy<>::buildByCoarsening(give(mb), bc, opt.getGroup("MG"))
        .moveMultiBasesTo(multiBases)
        .moveTransferMatricesTo(transferMatrices)
        .clear();

    gsMultiGridOp<>::Ptr mg = gsMultiGridOp<>::make( assembler.matrix(), transferMatrices );
    mg->setOptions( opt.getGroup("MG") );

    for (index_t i = 1; i < mg->numLevels(); ++i)
    {
        gsPreconditionerOp<>::Ptr smootherOp;
        if ( smoother == "Richardson" || smoother == "r" )
            smootherOp = makeRichardsonOp(mg->matrix(i));
        else if ( smoother == "Jacobi" || smoother == "j" )
            smootherOp = makeJacobiOp(mg->matrix(i));
        else if ( smoother == "GaussSeidel" || smoother == "gs" )
            smootherOp = makeGaussSeidelOp(mg->matrix(i));
        else if ( smoother == "SubspaceCorrectedMassSmoother" || smoother == "scms" || smoother == "Hybrid" || smoother == "hyb" )
        {
            if (multiBases[i].nBases() == 1)
            {
                smootherOp = gsPreconditionerFromOp<>::make(
                    mg->underlyingOp(i),
                    gsPatchPreconditionersCreator<>::subspaceCorrectedMassSmootherOp(multiBases[i][0],bc,opt.getGroup("Ass"),scaling)
                );
            }
            else
            {
                smootherOp = setupSubspaceCorrectedMassSmoother(mg->matrix(i),multiBases[i],bc,opt);
            }
<<<<<<< HEAD
=======
            smootherOp = gsPreconditionerFromOp<>::make(
                mg->underlyingOp(i),
                gsPatchPreconditionersCreator<>::subspaceCorrectedMassSmootherOp(multiBases[i][0],bc,opt.getGroup("Ass"),scaling)
            );

            if ( smoother == "Hybrid" || smoother == "hyb" )
                smootherOp = gsCompositePrecOp<>::make( makeGaussSeidelOp(mg->matrix(i)), smootherOp );
>>>>>>> 7c96179d
        }
        else
        {
            gsInfo << "The chosen smoother is unknown.\n\nKnown are:\n  Richardson (r)\n  Jacobi (j)\n  GaussSeidel (gs)"
                      "\n  SubspaceCorrectedMassSmoother (scms)\n  Hybrid (hyb)\n\n";
            return EXIT_FAILURE;
        }
        smootherOp->setOptions( opt.getGroup("MG") );
        // Handle the extra-smooth option. On the finest grid level, there is nothing to handle.
        if (extrasmooth && i < mg->numLevels()-1 )
        {
            smootherOp->setNumOfSweeps( 1 << (mg->numLevels()-1-i) );
            smootherOp = gsPreconditionerFromOp<>::make(mg->underlyingOp(i),smootherOp);
        }
        mg->setSmoother(i, smootherOp);
    }

    gsMatrix<> x, errorHistory;
    x.setRandom( assembler.matrix().rows(), 1 );

    gsConjugateGradient<>( assembler.matrix(), mg )
        .setOptions( opt.getGroup("CG") )
        .solveDetailed( assembler.rhs(), x, errorHistory );

    gsInfo << "done.\n\n";

    /******************** Print end Exit ********************/

    const index_t iter = errorHistory.rows()-1;
    const bool success = errorHistory(iter,0) < tolerance;
    if (success)
        gsInfo << "Reached desired tolerance after " << iter << " iterates:\n";
    else
        gsInfo << "Did not reach desired tolerance after " << iter << " iterates:\n";

    if (errorHistory.rows() < 20)
        gsInfo << errorHistory.transpose() << "\n\n";
    else
        gsInfo << errorHistory.topRows(5).transpose() << " ... " << errorHistory.bottomRows(5).transpose()  << "\n\n";

    if (plot)
    {
        // Construct the solution as a scalar field
        gsMultiPatch<> mpsol;
        assembler.constructSolution(x, mpsol);
        gsField<> sol( assembler.patches(), mpsol );

        // Write approximate and exact solution to paraview files
        gsInfo << "Plotting in Paraview.\n";
        gsWriteParaview<>(sol, "multiGrid_result", 1000);
        gsFileManager::open("multiGrid_result.pvd");
    }
    else
    {
        gsInfo << "Done. No output created, re-run with --Plot to get a ParaView "
                  "file containing the solution.\n";
    }
    return success ? EXIT_SUCCESS : EXIT_FAILURE;
}


gsPreconditionerOp<>::Ptr setupSubspaceCorrectedMassSmoother(
    const gsSparseMatrix<>& matrix,
    const gsMultiBasis<>& mb,
    const gsBoundaryConditions<>& bc,
    const gsOptionList& opt
)
{
    const index_t dim = mb.topology().dim();

    // Setup dof mapper
    gsDofMapper dm;
    mb.getMapper(
       (dirichlet::strategy)opt.askInt("Ass.DirichletStrategy",11),
       (iFace    ::strategy)opt.askInt("Ass.InterfaceStrategy", 1),
       bc,
       dm,
       0
    );
    const index_t nTotalDofs = dm.freeSize();

    // Decompose the whole domain into components
    std::vector<gsBoxTopology::component> components = mb.topology().allComponents(true);
    const index_t nr_components = components.size();

    // Setup Dirichlet boundary conditions
    gsBoundaryConditions<> dir_bc;
    for( index_t ps=0; ps < 2*dim; ++ps )
        dir_bc.addCondition( 0, 1+ps, condition_type::dirichlet, NULL );

    // Setup transfer matrices and local preconditioners
    std::vector< gsSparseMatrix<real_t,RowMajor> > transfers;
    transfers.reserve(nr_components);

    std::vector< gsLinearOperator<>::Ptr > ops;
    ops.reserve(nr_components);

    for (index_t i=0; i<nr_components; ++i)
    {
        gsMatrix<unsigned> indices;
        std::vector<gsBasis<>::uPtr> bases = mb.componentBasis_withIndices(components[i].components,bc,opt,indices,true);

        index_t sz = indices.rows();
        gsSparseEntries<> se;
        se.reserve(sz);
        for (index_t i=0; i<sz; ++i)
            se.add(indices(i,0),i,real_t(1));
        gsSparseMatrix<real_t,RowMajor> transfer(nTotalDofs,sz);
        transfer.setFrom(se);

        if (sz>0)
        {
            if (bases[0]->dim() == dim)
            {
                GISMO_ASSERT ( bases.size() == 1, "Only one basis is expected for each patch." );
                ops.push_back(
                    gsPatchPreconditionersCreator<>::subspaceCorrectedMassSmootherOp(
                        *(bases[0]),
                        dir_bc,
                        gsOptionList(),
                        opt.getReal("MG.Scaling")
                    )
                );
            }
            else
            {
                gsSparseMatrix<> mat = transfer.transpose() * matrix * transfer;
                ops.push_back( makeSparseCholeskySolver(mat) );
            }

            transfers.push_back(give(transfer));
        }
    }

    return gsPreconditionerFromOp<>::make(
        makeMatrixOp(matrix),
        gsAdditiveOp<>::make(transfers, ops)
    );
}<|MERGE_RESOLUTION|>--- conflicted
+++ resolved
@@ -194,23 +194,15 @@
             {
                 smootherOp = gsPreconditionerFromOp<>::make(
                     mg->underlyingOp(i),
-                    gsPatchPreconditionersCreator<>::subspaceCorrectedMassSmootherOp(multiBases[i][0],bc,opt.getGroup("Ass"),scaling)
+                    gsPatchPreconditionersCreator<>::subspaceCorrectedMassSmootherOp(multiBases[i][0],bc,opt.getGroup("MG"),scaling)
                 );
             }
             else
             {
-                smootherOp = setupSubspaceCorrectedMassSmoother(mg->matrix(i),multiBases[i],bc,opt);
-            }
-<<<<<<< HEAD
-=======
-            smootherOp = gsPreconditionerFromOp<>::make(
-                mg->underlyingOp(i),
-                gsPatchPreconditionersCreator<>::subspaceCorrectedMassSmootherOp(multiBases[i][0],bc,opt.getGroup("Ass"),scaling)
-            );
-
+                smootherOp = setupSubspaceCorrectedMassSmoother( mg->matrix(i), multiBases[i], bc, opt.getGroup("MG") );
+            }
             if ( smoother == "Hybrid" || smoother == "hyb" )
                 smootherOp = gsCompositePrecOp<>::make( makeGaussSeidelOp(mg->matrix(i)), smootherOp );
->>>>>>> 7c96179d
         }
         else
         {
@@ -284,8 +276,8 @@
     // Setup dof mapper
     gsDofMapper dm;
     mb.getMapper(
-       (dirichlet::strategy)opt.askInt("Ass.DirichletStrategy",11),
-       (iFace    ::strategy)opt.askInt("Ass.InterfaceStrategy", 1),
+       (dirichlet::strategy)opt.askInt("DirichletStrategy",11),
+       (iFace    ::strategy)opt.askInt("InterfaceStrategy", 1),
        bc,
        dm,
        0
@@ -331,7 +323,7 @@
                         *(bases[0]),
                         dir_bc,
                         gsOptionList(),
-                        opt.getReal("MG.Scaling")
+                        opt.getReal("Scaling")
                     )
                 );
             }
