--- conflicted
+++ resolved
@@ -795,17 +795,7 @@
         visitor.assemble(*domIt1,*domIt2, quWeights);
 
         // Push to global patch matrix (m_rhs is filled in place)
-<<<<<<< HEAD
         visitor.localToGlobal(patch1, patch2, m_ddof, m_system);
-=======
-        visitor.localToGlobal(patchIndex1, patchIndex2, m_ddof, m_system);
-
-        if ( count % ratio == 0 ) // next master element ?
-        {
-            domIt2->next();
-        }
-
->>>>>>> 88a6fbe8
     }
 */
 }
