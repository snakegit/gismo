/** @file gsAssembler.h

    @brief Provides generic assembler routines

    This file is part of the G+Smo library.

    This Source Code Form is subject to the terms of the Mozilla Public
    License, v. 2.0. If a copy of the MPL was not distributed with this
    file, You can obtain one at http://mozilla.org/MPL/2.0/.

    Author(s): S. Kleiss, A. Mantzaflaris, J. Sogn
*/

#pragma once

#include <gsCore/gsForwardDeclarations.h>
#include <gsCore/gsBasisRefs.h>
#include <gsCore/gsDofMapper.h>
#include <gsCore/gsStdVectorRef.h>
#include <gsCore/gsMultiBasis.h>
#include <gsCore/gsDomainIterator.h>
#include <gsCore/gsAffineFunction.h>
#include <gsAssembler/gsRemapInterface.h>

#include <gsIO/gsOptionList.h>

#include <gsPde/gsPde.h>
#include <gsPde/gsBoundaryConditions.h>

#include <gsAssembler/gsQuadRule.h>
#include <gsAssembler/gsSparseSystem.h>



namespace gismo
{

/** @brief The assembler class provides generic routines for volume
  and boundary integrals that are used for for matrix and right-hand
  side generation

  \ingroup Assembler
*/
template <class T>
class gsAssembler
{
private:
    typedef gsStdVectorRef<gsDofMapper> gsDofMappers;

    typedef typename gsBoundaryConditions<T>::bcContainer bcContainer;

protected: // *** Input data members ***

    /// The PDE: contains multi-patch domain, boundary conditions and
    /// coeffcient functions
    memory::shared_ptr<gsPde<T> > m_pde_ptr;

    /// The discretization bases corresponding to the patches and to
    /// the number of solution fields that are to be computed. One
    /// entry of the vector corresponds to one or more unknown (in case
    /// of a system of PDEs)
    std::vector< gsMultiBasis<T> > m_bases;

    /// Options
    gsOptionList m_options;

protected: // *** Output data members ***

    /// Global sparse linear system
    gsSparseSystem<T> m_system;

    /// Fixed DoF values (if applicable, for instance eliminated Dirichlet DoFs). One
    /// entry of the vector corresponds to exactly one unknown, i.e. the size of m_ddof
    /// must fit m_system.colBlocks().
    std::vector<gsMatrix<T> > m_ddof;

public:

    gsAssembler() : m_options(defaultOptions())
    { }

    virtual ~gsAssembler()
    { }

    /// @brief Returns the list of default options for assembly
    static gsOptionList defaultOptions();

    /// @brief Create an empty Assembler of the derived type and return a
    /// pointer to it. Call the initialize functions to set the members
    virtual gsAssembler * create() const;

    /// @brief Clone this Assembler, making a deep copy.
    virtual gsAssembler * clone() const;

    /// @brief Intitialize function for, sets data fields
    /// using the pde, a vector of multi-basis and assembler options.
    void initialize(const gsPde<T>                         & pde,
                    const gsStdVectorRef<gsMultiBasis<T> > & bases,
                    //note: merge with initialize(.., const gsMultiBasis<T> ,..) ?
                    const gsOptionList & opt = defaultOptions() )
    {
        typename gsPde<T>::Ptr _pde = memory::make_shared_not_owned(&pde);
        initialize(_pde,bases,opt);
    }

    /// @brief Intitialize function for, sets data fields
    /// using the pde, a vector of multi-basis and assembler options.
    void initialize(typename gsPde<T>::Ptr pde,
                    const gsStdVectorRef<gsMultiBasis<T> > & bases,
                    //note: merge with initialize(.., const gsMultiBasis<T> ,..) ?
                    const gsOptionList & opt = defaultOptions() )
    {
        m_pde_ptr = pde;
        m_bases = bases;
        m_options = opt;
        refresh(); // virtual call to derived
        GISMO_ASSERT( check(), "Something went wrong in assembler initialization");
    }

    /// @brief Intitialize function for, sets data fields
    /// using the pde, a multi-basis and assembler options.
    void initialize(const gsPde<T>           & pde,
                    const gsMultiBasis<T>    & bases,
                    const gsOptionList & opt = defaultOptions() )
    {
        typename gsPde<T>::Ptr _pde = memory::make_shared_not_owned(&pde);
        initialize(_pde,bases,opt);
    }

    void initialize(typename gsPde<T>::Ptr pde,
                    const gsMultiBasis<T>    & bases,
                    const gsOptionList & opt = defaultOptions() )
    {
        m_pde_ptr = pde;
        m_bases.clear();
        m_bases.push_back(bases);
        m_options = opt;
        refresh(); // virtual call to derived
        GISMO_ASSERT( check(), "Something went wrong in assembler initialization");
    }


    /// @brief Intitialize function for, sets data fields
    /// using the pde, a vector of bases and assembler options.
    void initialize(const gsPde<T>           & pde,
                    const gsBasisRefs<T>     & basis,
                    const gsOptionList & opt = defaultOptions() )
    {
        GISMO_ASSERT(pde.domain().nPatches() ==1,
                     "You cannot initialize a multipatch domain with bases on a single patch");
        m_pde_ptr = memory::make_shared_not_owned(&pde);

        m_bases.clear();
        m_bases.reserve(basis.size());
        for(std::size_t c=0;c<basis.size();c++)
            m_bases.push_back(gsMultiBasis<T>(basis[c]));

        m_options = opt;
        refresh(); // virtual call to derived
        GISMO_ASSERT( check(), "Something went wrong in assembler initialization");
    }

    /// @brief checks for consistency and legal values of the stored members.
    bool check();

    /// @brief finishes the assembling of the system matrix,
    /// i.e. calls its .makeCompressed() method.
    void finalize() { m_system.matrix().makeCompressed(); }

    /** @brief Penalty constant for patch \a k, used for Nitsche and
    / Discontinuous Galerkin methods
    */
    T penalty(int k) const
    {
        const int deg = m_bases[0][k].maxDegree();
        return (deg + m_bases[0][k].dim()) * (deg + 1) * T(2.0);
    }

    /// @brief Provides an estimation of the number of non-zero matrix
    /// entries per column. This value can be used for sparse matrix
    /// memory allocation
    index_t numColNz() const
    {
        return m_system.numColNz(m_bases.front()[0], m_options);
    }

public:  /* Virtual assembly routines*/

    /// @brief Creates the mappers and setups the sparse system.
    /// to be implemented in derived classes, see scalarProblemGalerkinRefresh()
    /// for a possible implementation
    virtual void refresh();

    /// @brief Main assemble routine, to be implemented in derived classes
    virtual void assemble();

    /// @brief Main non-linear assemble routine with input from
    /// current solution
    virtual void assemble(const gsMultiPatch<T> & curSolution);

    gsOptionList & options() {return m_options;}

public: /* Element visitors */

    /// @brief Iterates over all elements of the domain and applies
    /// the \a ElementVisitor
    template<class ElementVisitor>
    void push()
    {
        for (unsigned np=0; np < m_pde_ptr->domain().nPatches(); ++np )
        {
            ElementVisitor visitor(*m_pde_ptr);
            //Assemble (fill m_matrix and m_rhs) on patch np
            apply(visitor, np);
        }
    }

    /// @brief Iterates over all elements of the boundaries \a BCs and
    /// applies the \a BElementVisitor
    template<class BElementVisitor>
    void push(const bcContainer & BCs)
    {
        for (typename bcContainer::const_iterator it
             = BCs.begin(); it!= BCs.end(); ++it)
        {
            BElementVisitor visitor(*m_pde_ptr, *it);
            //Assemble (fill m_matrix and m_rhs) contribution from this BC
            apply(visitor, it->patch(), it->side());
        }
    }

    /// @brief Iterates over all elements of the domain and applies
    /// the \a ElementVisitor
    template<class ElementVisitor>
    void push(const ElementVisitor & visitor)
    {
        for (unsigned np=0; np < m_pde_ptr->domain().nPatches(); ++np )
        {
            ElementVisitor curVisitor = visitor;
            //Assemble (fill m_matrix and m_rhs) on patch np
            apply(curVisitor, np);
        }
    }

    /// @brief Iterates over all elements of interfaces and
    /// applies the \a InterfaceVisitor
    template<class InterfaceVisitor>
    void pushInterface()
    {
        InterfaceVisitor visitor(*m_pde_ptr);

        const gsMultiPatch<T> & mp = m_pde_ptr->domain();
        for ( typename gsMultiPatch<T>::const_iiterator
                  it = mp.iBegin(); it != mp.iEnd(); ++it )
        {
            const boundaryInterface & iFace = //recover master elemen
                ( m_bases[0][it->first() .patch].numElements(it->first() .side() ) <
                  m_bases[0][it->second().patch].numElements(it->second().side() ) ?
                  it->getInverse() : *it );

            this->apply(visitor, iFace);
        }
    }


public:  /* Dirichlet degrees of freedom computation */

    /// @brief Triggers computation of the Dirichlet dofs
    /// \param[in] unk the considered unknown
    void computeDirichletDofs(int unk = 0);

    /// @brief the user can manually set the dirichlet Dofs for a given patch and
    /// unknown, based on the Basis coefficients
    /// \param[in] coefMatrix the coefficients of the function
    /// \param[in] unk the consideren unknown
    /// \param[in] patch the patch index
    void setFixedDofs(const gsMatrix<T> & coefMatrix, int unk = 0, int patch = 0);

    /// @brief the user can manually set the dirichlet Dofs for a given patch and
    /// unknown.
    /// \param[in] vals the values of the eliminated dofs.
    /// \param[in] unk the considered unknown
    void setFixedDofVector(gsMatrix<T> & vals, int unk = 0);

    /// Enforce Dirichlet boundary conditions by diagonal penalization
    /// \param[in] unk the considered unknown
    void penalizeDirichletDofs(int unk = 0);

    /// @brief Sets any Dirichlet values to homogeneous (if applicable)
    /// \param[in] unk the considered unknown
    void homogenizeFixedDofs(int unk = 0)
    {
        if(unk==-1)
        {
            for(std::size_t i=0;i<m_ddof.size();++i)
                m_ddof[i].setZero();
        }
        else
            m_ddof[unk].setZero();
    }

    // index_t numFixedDofs(int unk = 0) {return m_dofMappers[unk].boundarySize();}

    /// @brief Returns all the Dirichlet values (if applicable)
    const std::vector<gsMatrix<T> > & allFixedDofs() const { return m_ddof; }

    /// @brief Returns the Dirichlet values for a unknown (if applicable)
    /// \param[in] unk the considered unknown
    const gsMatrix<T> & fixedDofs(int unk=0) const { return m_ddof[unk]; }

    GISMO_DEPRECATED
    const gsMatrix<T> & dirValues(int unk=0) const { return m_ddof[unk]; }//remove

protected:  /* Helpers for Dirichlet degrees of freedom computation */

    /// @brief calculates the values of the eliminated dofs based on Interpolation.
    /// \param[in] mapper the dofMapper for the considered unknown
    /// \param[in] mbasis the multipabasis for the considered unknown
    /// \param[in] unk_ the considered unknown
    void computeDirichletDofsIntpl(const gsDofMapper     & mapper,
                                   const gsMultiBasis<T> & mbasis,
                                   const int unk_ = 0);

    /// @brief calculates the values of the eliminated dofs based on L2 Projection.
    /// \param[in] mapper the dofMapper for the considered unknown
    /// \param[in] mbasis the multipabasis for the considered unknown
    /// \param[in] unk_ the considered unknown
    void computeDirichletDofsL2Proj(const gsDofMapper     & mapper,
                                    const gsMultiBasis<T> & mbasis,
                                    const int unk_ = 0);

public:  /* Solution reconstruction */

    /// @brief Construct solution from computed solution vector for a single unknows
    /// \param[in] solVector the solution vector obtained from the linear system
    /// \param[out] result the solution in form of a gsMultiBasis
    /// \param[in] unk the considered unknown
    virtual void constructSolution(const gsMatrix<T>& solVector,
                                   gsMultiPatch<T>& result, int unk = 0) const;



    /// @brief Construct solution from computed solution vector for a set of unknowns.
    /// The result is a vectorfield, where each component is given the corresponding
    /// entry of \par unknowns. This method assumes that the specified unknowns have the
    /// same basis.
    /// \param[in] solVector the solution vector obtained from the linear system
    /// \param[out] result the solution seen as vectorfield in form of a gsMultiBasis
    /// \param[in] unknowns the considered vector of unknowns
    virtual void constructSolution(const gsMatrix<T>& solVector,
                                   gsMultiPatch<T>& result,
                                   const gsVector<index_t>  & unknowns) const;

    gsField<T> constructSolution(const gsMatrix<T>& solVector, int unk = 0) const;

    /// @brief Update solution by adding the computed solution vector
    /// to the current solution specified by \par result. This method assumes that all
    /// unknowns have the same basis.
    /// \param[in] solVector the solution vector obtained from the linear system
    /// \param[out] result the solution in form of a gsMultiBasis, \par solVector is added to the
    ///                   coefficients of result.
    /// \param[in] theta damping factor for update, theta = 1 corresponds to a full step.
    virtual void updateSolution(const gsMatrix<T>& solVector,
                                gsMultiPatch<T>& result, T theta = T(1)) const;

public: // *** Accessors ***

    /// @brief Return the Pde
    const gsPde<T> & pde() const { return *m_pde_ptr; }

    /// @brief Return the multipatch
    const gsMultiPatch<T> & patches() const { return m_pde_ptr->patches(); }

    /// @brief Return the multi-basis
    const gsMultiBasis<T> & multiBasis(index_t k = 0) const { return m_bases[k]; }

    /// @brief Return the multi-basis. Note: if the basis is altered,
    /// then refresh() should be called
    gsMultiBasis<T> & multiBasis(index_t k = 0) { return m_bases[k]; }

    /// @brief Returns the number of multi-bases
    std::size_t numMultiBasis() const {return m_bases.size(); }

    /// @brief Returns the left-hand global matrix
    const gsSparseMatrix<T> & matrix() const { return m_system.matrix(); }

    /// @brief Returns the left-hand side vector(s)
    /// ( multiple right hand sides possible )
    const gsMatrix<T> & rhs() const { return m_system.rhs(); }
    gsMatrix<T> & rhs() { return m_system.rhs(); }

    /// @brief Returns the left-hand global matrix
    const gsSparseSystem<T> & system() const { return m_system; }
    gsSparseSystem<T> & system() { return m_system; }

    /// @brief Swaps the actual sparse system with the given one
    void setSparseSystem(gsSparseSystem<T> & sys)
    {
        GISMO_ASSERT(sys.initialized(), "Sparse system must be initialized first");
        m_system.swap(sys);
    }

    /// @brief Returns the number of (free) degrees of freedom
    int numDofs() const
    {
        index_t sum = 0;
        for (index_t c = 0; c!= m_system.numColBlocks(); ++c)
            sum += m_system.colMapper(c).freeSize();
        return sum;
    }

protected:

    /// @brief A prototype of the refresh function for a "standard"
    /// scalar problem.  Creats one mapper based on the set options
    /// and initializes the sparse system (without allocating memory.
    void scalarProblemGalerkinRefresh();

protected:

    /// @brief Generic assembly routine for volume or boundary integrals
    /// \param[in] visitor The visitor for the boundary or volume integral
    /// \param[in] patchIndex The considered patch
    /// \param[in] side The considered boundary side, only necessary for boundary
    /// integrals.
    template<class ElementVisitor>
    void apply(ElementVisitor & visitor,
               int patchIndex = 0,
               boxSide side = boundary::none);

    /// @brief Generic assembly routine for patch-interface integrals
    template<class InterfaceVisitor>
    void apply(InterfaceVisitor & visitor,
               const boundaryInterface & bi);
};

template <class T>
template<class ElementVisitor>
void gsAssembler<T>::apply(ElementVisitor & visitor,
                           int patchIndex,
                           boxSide side)
{
    //gsDebug<< "Apply to patch "<< patchIndex <<"("<< side <<")\n";

    const gsBasisRefs<T> bases(m_bases, patchIndex);

#pragma omp parallel
{
    gsQuadRule<T> QuRule ; // Quadrature rule
    gsMatrix<T> quNodes  ; // Temp variable for mapped nodes
    gsVector<T> quWeights; // Temp variable for mapped weights
    unsigned evFlags(0);

    ElementVisitor
#ifdef _OPENMP
    // Create thread-private visitor
    visitor_(visitor);
    const int tid = omp_get_thread_num();
    const int nt  = omp_get_num_threads();
#else
    &visitor_ = visitor;
#endif

    // Initialize reference quadrature rule and visitor data
    visitor_.initialize(bases, patchIndex, m_options, QuRule, evFlags);

    //fixme: gsMapData<T> mapData;
    // Initialize geometry evaluator
    typename gsGeometry<T>::Evaluator geoEval(
        m_pde_ptr->patches()[patchIndex].evaluator(evFlags));

    // Initialize domain element iterator -- using unknown 0
    typename gsBasis<T>::domainIter domIt = bases[0].makeDomainIterator(side);

    // Start iteration over elements
#ifdef _OPENMP
    for ( domIt->next(tid); domIt->good(); domIt->next(nt) )
#else
    for (; domIt->good(); domIt->next() )
#endif
    {
        // Map the Quadrature rule to the element
        QuRule.mapTo( domIt->lowerCorner(), domIt->upperCorner(), quNodes, quWeights );

        // Perform required evaluations on the quadrature nodes
        visitor_.evaluate(bases, /* *domIt,*/ *geoEval, quNodes);

        // Assemble on element
        visitor_.assemble(*domIt, *geoEval, quWeights);

        // Push to global matrix and right-hand side vector
#pragma omp critical(localToGlobal)
        visitor_.localToGlobal(patchIndex, m_ddof, m_system); // omp_locks inside
    }
}//omp parallel

}


template <class T>
template<class InterfaceVisitor>
void gsAssembler<T>::apply(InterfaceVisitor & visitor,
                           const boundaryInterface & bi)
{
<<<<<<< HEAD
    //gsDebug<<"Apply DG on "<< bi <<".\n";

=======
    //gsDebug<<"Apply DG on "<< bi <<".\n";   
>>>>>>> 86a93552
    //const gsAffineFunction<T> interfaceMap(m_pde_ptr->patches().getMapForInterface(bi));
    gsRemapInterface<T> interfaceMap(m_pde_ptr->patches(), m_bases[0], bi);
    interfaceMap.init(); //calls constructReparam and constructBreaks

    const int patch1      = bi.first().patch;
    const int patch2      = bi.second().patch;
    const gsBasis<T> & B1 = m_bases[0][patch1];// (!) unknown 0
    const gsBasis<T> & B2 = m_bases[0][patch2];

    gsQuadRule<T> QuRule ; // Quadrature rule
    gsMatrix<T> quNodes1, quNodes2;// Mapped nodes
    gsVector<T> quWeights;         // Mapped weights
    // Evaluation flags for the Geometry map
    unsigned evFlags(0);

    const int bSize1      = B1.numElements( bi.first() .side() );
    const int bSize2      = B2.numElements( bi.second().side() );
    //const int ratio = bSize1 / bSize2;
    //GISMO_ASSERT(bSize1 >= bSize2 && bSize1%bSize2==0,
    //             "DG assumes nested interfaces. Got bSize1="<<
    //             bSize1<<", bSize2="<<bSize2<<"." );
    
    // Initialize
    visitor.initialize(B1, B2, bi, m_options, QuRule, evFlags);

    // Initialize geometry evaluators
    typename gsGeometry<T>::Evaluator geoEval1(
        m_pde_ptr->patches()[patch1].evaluator(evFlags));
    typename gsGeometry<T>::Evaluator geoEval2(
        m_pde_ptr->patches()[patch2].evaluator(evFlags));

    // Initialize domain element iterators
    //typename gsBasis<T>::domainIter domIt1 = B1.makeDomainIterator( bi.first() .side() );
    //typename gsBasis<T>::domainIter domIt2 = B2.makeDomainIterator( bi.second().side() );
<<<<<<< HEAD

    typename gsBasis<T>::domainIter domIt = interfaceMap.makeDomainIterator();
=======


    typename gsBasis<T>::domainIter domIt = interfaceMap.makeDomainIterator();
    //typename gsBasis<T>::domainIter domIt = B2.makeDomainIterator(B2, bi);
>>>>>>> 86a93552

    int count = 0;

    // iterate over all boundary grid cells on the "left"
    for (; domIt->good(); domIt->next() )
    {
        count++;
        // Get the element of the other side in domIter2
        //domIter1->adjacent( bi.orient, *domIter2 );

        // Compute the quadrature rule on both sides
        //gsInfo << "lower: " << domIt->lowerCorner() << "\n";
        //gsInfo << "upper: " << domIt->upperCorner() << "\n";
        QuRule.mapTo( domIt->lowerCorner(), domIt->upperCorner(), quNodes1, quWeights);
        interfaceMap.eval_into(quNodes1,quNodes2);
        //gsInfo << "qunodes 1: " << quNodes1 << "\n";
        //gsInfo << "qunodes 2: " << quNodes2 << "\n";
        //gsInfo << "qunodes 2 evaluated: " << m_pde_ptr->patches()[patch2].eval(quNodes2) << "\n";

        // Perform required evaluations on the quadrature nodes
        visitor.evaluate(B1, *geoEval1, B2, *geoEval2, quNodes1, quNodes2);

        // Assemble on element
        visitor.assemble(*domIt,*domIt, *geoEval1, *geoEval2, quWeights);

        // Push to global patch matrix (m_rhs is filled in place)
        visitor.localToGlobal(patch1, patch2, m_ddof, m_system);
    }

/*
    for (; domIt1->good(); domIt1->next() )
    {
        count++;
        // Get the element of the other side in domIter2
        //domIter1->adjacent( bi.orient, *domIter2 );

        // Compute the quadrature rule on both sides
        QuRule.mapTo( domIt1->lowerCorner(), domIt1->upperCorner(), quNodes1, quWeights);
        interfaceMap.eval_into(quNodes1,quNodes2);

        // Perform required evaluations on the quadrature nodes
        visitor.evaluate(B1, *geoEval1, B2, *geoEval2, quNodes1, quNodes2);

        // Assemble on element
        visitor.assemble(*domIt1,*domIt2, *geoEval1, *geoEval2, quWeights);

        // Push to global patch matrix (m_rhs is filled in place)
        visitor.localToGlobal(patch1, patch2, m_ddof, m_system);
<<<<<<< HEAD
=======

        if ( count % ratio == 0 ) // next master element ?
        {
            domIt2->next();
        }
>>>>>>> 86a93552
    }
*/
}


} // namespace gismo

#ifndef GISMO_BUILD_LIB
#include GISMO_HPP_HEADER(gsAssembler.hpp)
#endif<|MERGE_RESOLUTION|>--- conflicted
+++ resolved
@@ -502,12 +502,8 @@
 void gsAssembler<T>::apply(InterfaceVisitor & visitor,
                            const boundaryInterface & bi)
 {
-<<<<<<< HEAD
-    //gsDebug<<"Apply DG on "<< bi <<".\n";
-
-=======
     //gsDebug<<"Apply DG on "<< bi <<".\n";   
->>>>>>> 86a93552
+
     //const gsAffineFunction<T> interfaceMap(m_pde_ptr->patches().getMapForInterface(bi));
     gsRemapInterface<T> interfaceMap(m_pde_ptr->patches(), m_bases[0], bi);
     interfaceMap.init(); //calls constructReparam and constructBreaks
@@ -542,16 +538,7 @@
     // Initialize domain element iterators
     //typename gsBasis<T>::domainIter domIt1 = B1.makeDomainIterator( bi.first() .side() );
     //typename gsBasis<T>::domainIter domIt2 = B2.makeDomainIterator( bi.second().side() );
-<<<<<<< HEAD
-
     typename gsBasis<T>::domainIter domIt = interfaceMap.makeDomainIterator();
-=======
-
-
-    typename gsBasis<T>::domainIter domIt = interfaceMap.makeDomainIterator();
-    //typename gsBasis<T>::domainIter domIt = B2.makeDomainIterator(B2, bi);
->>>>>>> 86a93552
-
     int count = 0;
 
     // iterate over all boundary grid cells on the "left"
@@ -599,14 +586,6 @@
 
         // Push to global patch matrix (m_rhs is filled in place)
         visitor.localToGlobal(patch1, patch2, m_ddof, m_system);
-<<<<<<< HEAD
-=======
-
-        if ( count % ratio == 0 ) // next master element ?
-        {
-            domIt2->next();
-        }
->>>>>>> 86a93552
     }
 */
 }
