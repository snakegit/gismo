#include <gsCore/gsTemplateTools.h>

#include <gsIO/gsXml.h>
#include <gsIO/gsXml.hpp>


#define T real_t


namespace gismo
{

namespace internal
{

TEMPLATE_INST
gsXmlNode * makeNode( const std::string & name,
                      const gsMatrix<T> & value, gsXmlTree & data,
                      bool transposed);

TEMPLATE_INST
<<<<<<< HEAD
=======
char * makeValue(const gsMatrix<T> & value, gsXmlTree & data,
                 bool transposed);

TEMPLATE_INST
>>>>>>> b9113815
void getMatrixFromXml ( gsXmlNode * node,
                        unsigned const & rows,
                        unsigned const & cols,
                        gsMatrix<T> & result );

TEMPLATE_INST
void getFunctionFromXml ( gsXmlNode * node, gsFunctionExpr<T> & result);

TEMPLATE_INST
gsXmlNode * putMatrixToXml ( gsMatrix<T> const & mat,
                             gsXmlTree & data, std::string name);

TEMPLATE_INST // used in gsXmlGenericUtils.hpp
gsXmlNode * putMatrixToXml ( gsMatrix<unsigned> const & mat,
                             gsXmlTree & data, std::string name);

TEMPLATE_INST
void getSparseEntriesFromXml ( gsXmlNode * node,
                               gsSparseEntries<T> & result );

TEMPLATE_INST
gsXmlNode * putSparseMatrixToXml ( gsSparseMatrix<T> const & mat,
                                   gsXmlTree & data, std::string name);

/*
 * instances for int
 */

TEMPLATE_INST
gsXmlNode * makeNode( const std::string & name,
                      const gsMatrix<int> & value, gsXmlTree & data,
                      bool transposed);
TEMPLATE_INST
char * makeValue(const gsMatrix<int> & value, gsXmlTree & data,
                      bool transposed);

TEMPLATE_INST
void getMatrixFromXml ( gsXmlNode * node,
                        unsigned const & rows,
                        unsigned const & cols,
                        gsMatrix<int> & result );

TEMPLATE_INST
gsXmlNode * putMatrixToXml ( gsMatrix<int> const & mat,
                             gsXmlTree & data, std::string name);

TEMPLATE_INST
void getSparseEntriesFromXml ( gsXmlNode * node,
                               gsSparseEntries<int> & result );

TEMPLATE_INST
gsXmlNode * putSparseMatrixToXml ( gsSparseMatrix<int> const & mat,
                                   gsXmlTree & data, std::string name);


} // namespace internal

} // namespace gismo

#undef T<|MERGE_RESOLUTION|>--- conflicted
+++ resolved
@@ -19,13 +19,10 @@
                       bool transposed);
 
 TEMPLATE_INST
-<<<<<<< HEAD
-=======
 char * makeValue(const gsMatrix<T> & value, gsXmlTree & data,
                  bool transposed);
 
 TEMPLATE_INST
->>>>>>> b9113815
 void getMatrixFromXml ( gsXmlNode * node,
                         unsigned const & rows,
                         unsigned const & cols,
